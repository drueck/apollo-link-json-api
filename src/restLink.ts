--- conflicted
+++ resolved
@@ -327,14 +327,10 @@
   if (root && directives && directives.export) {
     exportVariables[directives.export.as] = currentNode;
   }
-<<<<<<< HEAD
-=======
-
   const isNotARestCall = !directives || !directives.rest;
   if (isLeaf || isNotARestCall) {
     return currentNode;
   }
->>>>>>> 16a57e18
   const {
     credentials,
     endpoints,
